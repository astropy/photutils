# Licensed under a 3-clause BSD style license - see LICENSE.rst

import numpy as np
import astropy.units as u


__all__ = ['ApertureMask']


class ApertureMask:
    """
    Class for an aperture mask.

    Parameters
    ----------
    data : array_like
        A 2D array representing the fractional overlap of an aperture on
        the pixel grid.  This should be the full-sized (i.e. not
        truncated) array that is the direct output of one of the
        low-level `photutils.geometry` functions.

    bbox : `photutils.BoundingBox`
        The bounding box object defining the aperture minimal bounding
        box.
    """

    def __init__(self, data, bbox):
        self.data = np.asanyarray(data)
        if self.data.shape != bbox.shape:
            raise ValueError('mask data and bounding box must have the same '
                             'shape')
        self.bbox = bbox
        self._mask = (self.data == 0)

    def __array__(self):
        """
        Array representation of the mask data array (e.g., for matplotlib).
        """

        return self.data

    @property
    def shape(self):
        """
        The shape of the mask data array.
        """

        return self.data.shape

    def _overlap_slices(self, shape):
        """
        Calculate the slices for the overlapping part of the bounding
        box and an array of the given shape.

        Parameters
        ----------
        shape : tuple of int
            The ``(ny, nx)`` shape of array where the slices are to be
            applied.

        Returns
        -------
        slices_large : tuple of slices
            A tuple of slice objects for each axis of the large array,
            such that ``large_array[slices_large]`` extracts the region
            of the large array that overlaps with the small array.

        slices_small : slice
            A tuple of slice objects for each axis of the small array,
            such that ``small_array[slices_small]`` extracts the region
            of the small array that is inside the large array.
        """

        if len(shape) != 2:
            raise ValueError('input shape must have 2 elements.')

        xmin = self.bbox.ixmin
        xmax = self.bbox.ixmax
        ymin = self.bbox.iymin
        ymax = self.bbox.iymax

        if xmin >= shape[1] or ymin >= shape[0] or xmax <= 0 or ymax <= 0:
            # no overlap of the aperture with the data
            return None, None

        slices_large = (slice(max(ymin, 0), min(ymax, shape[0])),
                        slice(max(xmin, 0), min(xmax, shape[1])))

        slices_small = (slice(max(-ymin, 0),
                              min(ymax - ymin, shape[0] - ymin)),
                        slice(max(-xmin, 0),
                              min(xmax - xmin, shape[1] - xmin)))

        return slices_large, slices_small

    def _to_image_partial_overlap(self, image):
        """
        Return an image of the mask in a 2D array, where the mask
        is not fully within the image (i.e. partial or no overlap).
        """

        # find the overlap of the mask on the output image shape
        slices_large, slices_small = self._overlap_slices(image.shape)

        if slices_small is None:
            return None    # no overlap

        # insert the mask into the output image
        image[slices_large] = self.data[slices_small]

        return image

    def to_image(self, shape):
        """
        Return an image of the mask in a 2D array of the given shape,
        taking any edge effects into account.

        Parameters
        ----------
        shape : tuple of int
            The ``(ny, nx)`` shape of the output array.

        Returns
        -------
        result : `~numpy.ndarray`
            A 2D array of the mask.
        """

        if len(shape) != 2:
            raise ValueError('input shape must have 2 elements.')

        image = np.zeros(shape)

        if self.bbox.ixmin < 0 or self.bbox.iymin < 0:
            return self._to_image_partial_overlap(image)

        try:
            image[self.bbox.slices] = self.data
        except ValueError:    # partial or no overlap
            image = self._to_image_partial_overlap(image)

        return image

    def cutout(self, data, fill_value=0., copy=False):
        """
        Create a cutout from the input data over the mask bounding box,
        taking any edge effects into account.

        Parameters
        ----------
        data : array_like
            A 2D array on which to apply the aperture mask.

        fill_value : float, optional
            The value used to fill pixels where the aperture mask does
            not overlap with the input ``data``.  The default is 0.

        copy : bool, optional
            If `True` then the returned cutout array will always be hold
            a copy of the input ``data``.  If `False` and the mask is
            fully within the input ``data``, then the returned cutout
            array will be a view into the input ``data``.  In cases
            where the mask partially overlaps or has no overlap with the
            input ``data``, the returned cutout array will always hold a
            copy of the input ``data`` (i.e. this keyword has no
            effect).

        Returns
        -------
        result : `~numpy.ndarray`
            A 2D array cut out from the input ``data`` representing the
            same cutout region as the aperture mask.  If there is a
            partial overlap of the aperture mask with the input data,
            pixels outside of the data will be assigned to
            ``fill_value``.  `None` is returned if there is no overlap
            of the aperture with the input ``data``.
        """

        data = np.asanyarray(data)
        if (data.ndim != 2) and (data.ndim != 3):
            raise ValueError('data must be a 2D or 3D array.')

        partial_overlap = False
        if self.bbox.ixmin < 0 or self.bbox.iymin < 0:
            partial_overlap = True

        if not partial_overlap:
            # try this for speed -- the result may still be a partial
            # overlap, in which case the next block will be triggered
            if copy:
<<<<<<< HEAD
                cutout = np.copy(data[(Ellipsis,)+self.bbox.slices])
=======
                cutout = data[self.bbox.slices].copy()  # preserves Quantity
>>>>>>> 5eb747e0
            else:
                cutout = data[(Ellipsis,)+self.bbox.slices]

        if partial_overlap or (cutout.shape[-2:] != self.shape):
            slices_large, slices_small = self._overlap_slices(data.shape[-2:])

            if slices_small is None:
                return None    # no overlap

            # cutout is a copy
            output_shape = self.shape if data.ndim==2 else (data.shape[0],)+self.shape
            cutout = np.zeros(output_shape, dtype=data.dtype)
            cutout[:] = fill_value
            cutout[(Ellipsis,)+slices_small] = data[(Ellipsis,)+slices_large]

            if isinstance(data, u.Quantity):
                cutout = u.Quantity(cutout, unit=data.unit)

        return cutout

    def multiply(self, data, fill_value=0.):
        """
        Multiply the aperture mask with the input data, taking any edge
        effects into account.

        The result is a mask-weighted cutout from the data.

        Parameters
        ----------
        data : array_like or `~astropy.units.Quantity`
            The 2D array to multiply with the aperture mask.

        fill_value : float, optional
            The value is used to fill pixels where the aperture mask
            does not overlap with the input ``data``.  The default is 0.

        Returns
        -------
        result : `~numpy.ndarray` or `None`
            A 2D mask-weighted cutout from the input ``data``.  If there
            is a partial overlap of the aperture mask with the input
            data, pixels outside of the data will be assigned to
            ``fill_value`` before being multipled with the mask.  `None`
            is returned if there is no overlap of the aperture with the
            input ``data``.
        """

        # make a copy to prevent changing the input data
        cutout = self.cutout(data, fill_value=fill_value, copy=True)

        if cutout is None:
            return None
        else:
            # needed to zero out non-finite data values outside of the
            # aperture mask but within the bounding box
            cutout[self._mask] = 0.

            return cutout * self.data<|MERGE_RESOLUTION|>--- conflicted
+++ resolved
@@ -188,11 +188,7 @@
             # try this for speed -- the result may still be a partial
             # overlap, in which case the next block will be triggered
             if copy:
-<<<<<<< HEAD
-                cutout = np.copy(data[(Ellipsis,)+self.bbox.slices])
-=======
-                cutout = data[self.bbox.slices].copy()  # preserves Quantity
->>>>>>> 5eb747e0
+                cutout = data[(Ellipsis,)+self.bbox.slices].copy()  # preserves Quantity
             else:
                 cutout = data[(Ellipsis,)+self.bbox.slices]
 
