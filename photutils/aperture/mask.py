--- conflicted
+++ resolved
@@ -187,15 +187,9 @@
             # try this for speed -- the result may still be a partial
             # overlap, in which case the next block will be triggered
             if copy:
-<<<<<<< HEAD
-                cutout = np.copy(data[(...,)+self.bbox.slices])
-            else:
-                cutout = data[(...,)+self.bbox.slices]
-=======
                 cutout = np.copy(data[(Ellipsis,)+self.bbox.slices])
             else:
                 cutout = data[(Ellipsis,)+self.bbox.slices]
->>>>>>> 71560e63
 
         if partial_overlap or (cutout.shape[-2:] != self.shape):
             slices_large, slices_small = self._overlap_slices(data.shape[-2:])
@@ -207,11 +201,7 @@
             output_shape = self.shape if data.ndim==2 else (data.shape[0],)+self.shape
             cutout = np.zeros(output_shape, dtype=data.dtype)
             cutout[:] = fill_value
-<<<<<<< HEAD
-            cutout[(...,)+slices_small] = data[(...,)+slices_large]
-=======
             cutout[(Ellipsis,)+slices_small] = data[(Ellipsis,)+slices_large]
->>>>>>> 71560e63
 
             if isinstance(data, u.Quantity):
                 cutout = u.Quantity(cutout, unit=data.unit)
