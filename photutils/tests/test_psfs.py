--- conflicted
+++ resolved
@@ -54,13 +54,8 @@
 
     # now create an "image" of the PSF
     xg, yg = np.meshgrid(*([np.linspace(-2, 2, 100)]*2))
-<<<<<<< HEAD
-    img = mof.render(coords=(xg, yg))
 
-    return mof, (xg, yg, img)
-=======
     return mof, (xg, yg, mof(xg, yg))
->>>>>>> e6573d6f
 
 
 @pytest.mark.skipif('not HAS_SCIPY')
