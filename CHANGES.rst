0.6 (unreleased)
----------------

General
^^^^^^^

- ``photutils.psf``

  - Added ``single_object_model`` options to BasicPSFPhotometry and 
    IterativelySubtractedPSFPhotometry.

API changes
^^^^^^^^^^^

- ``photutils.detection``

  - The ``find_peaks`` function now returns an empty
    ``astropy.table.Table`` instead of an empty list if the input data
    is an array of constant values. [#709]

  - The ``find_peaks`` function will no longer issue a RuntimeWarning
    if the input data contains NaNs. [#712]

<<<<<<< HEAD
- ``photutils.funcs``

  - Added ``SingleObjectModelBase`` abstract class, and ``SingleObjectModel`` 
    class, which maintain backwards compatibility with previous versions in
    ``photutils.psf.BasicPSFPhotometry`` and subclasses.
=======
- ``photutils.epsf``

  - The ``Star``, ``Stars``, and ``LinkedStars`` classes are now
    deprecated and have been renamed ``EPSFStar``, ``EPSFStars``, and
    ``LinkedEPSFStars``, respectively. [#727]

>>>>>>> 639bd20a

Bug Fixes
^^^^^^^^^

- ``photutils.segmentation``

  - Fixed a bug in the computation of ``sky_bbox_ul``,
    ``sky_bbox_lr``, ``sky_bbox_ur`` in the ``SourceCatalog``. [#716]

Other Changes and Additions
^^^^^^^^^^^^^^^^^^^^^^^^^^^

- Updated background and detection functions that call
  ``astropy.stats.SigmaClip`` or ``astropy.stats.sigma_clipped_stats``
  to support both their ``iters`` (for astropy < 3.1) and ``maxiters``
  keywords. [#726]


0.5 (2018-08-06)
----------------

General
^^^^^^^

- Versions of Python <3.5 are no longer supported. [#702, #703]

- Versions of Numpy <1.10 are no longer supported. [#697, #703]

- Versions of Pytest <3.1 are no longer supported. [#702]

- ``pytest-astropy`` is now required to run the test suite. [#702, #703]

- The documentation build now uses the Sphinx configuration from
  ``sphinx-astropy`` rather than from ``astropy-helpers``. [#702]


New Features
^^^^^^^^^^^^

- ``photutils.aperture``

  - Added ``plot`` and ``to_aperture`` methods to ``BoundingBox``. [#662]

  - Added default theta value for elliptical and rectangular
    apertures. [#674]

- ``photutils.centroid``

  - Added a ``centroid_sources`` function to calculate centroid of
    many sources in a single image. [#656]

  - An n-dimensional array can now be input into the ``centroid_com``
    function. [#685]

- ``photutils.datasets``

  - Added a ``load_simulated_hst_star_image`` function to load a
    simulated HST WFC3/IR F160W image of stars. [#695]

- ``photutils.detection``

  - Added a ``centroid_func`` keyword to ``find_peaks``.  The
    ``subpixels`` keyword is now deprecated. [#656]

  - The ``find_peaks`` function now returns ``SkyCoord`` objects in
    the table instead of separate RA and Dec. columns. [#656]

  - The ``find_peaks`` function now returns an empty Table and issues
    a warning when no peaks are found. [#668]

- ``photutils.psf``

  - Added tools to build and fit an effective PSF (``EPSFBuilder`` and
    ``EPSFFitter``). [#695]

  - Added ``extract_stars`` function to extract cutouts of stars used
    to build an ePSF. [#695]

  - Added ``EPSFModel`` class to hold a fittable ePSF model. [#695]

- ``photutils.segmentation``

  - Added a ``mask`` keyword to the ``detect_sources`` function. [#621]

  - Renamed ``SegmentationImage`` ``max`` attribute to ``max_label``.
    ``max`` is deprecated. [#662]

  - Added a ``Segment`` class to hold the cutout image and properties
    of single labeled region (source segment). [#662]

  - Deprecated the ``SegmentationImage`` ``area`` method.  Instead use
    the ``areas`` attribute. [#662]

  - Renamed ``SegmentationImage`` ``data_masked`` attribute to
    ``data_ma``.  ``data_masked`` is deprecated. [#662]

  - Renamed ``SegmentationImage`` ``is_sequential`` attribute to
    ``is_consecutive``.  ``is_sequential`` is deprecated. [#662]

  - Renamed ``SegmentationImage`` ``relabel_sequential`` attribute to
    ``relabel_consecutive``.  ``relabel_sequential`` is deprecated.
    [#662]

  - Added a ``missing_labels`` property to ``SegmentationImage``.
    [#662]

  - Added a ``check_labels`` method to ``SegmentationImage``.  The
    ``check_label`` method is deprecated. [#662]

- ``photutils.utils``

  - Deprecated the ``cutout_footprint`` function. [#656]

Bug Fixes
^^^^^^^^^

- ``photutils.aperture``

  - Fixed a bug where quantity inputs to the aperture classes would
    sometimes fail. [#693]

- ``photutils.detection``

  - Fixed an issue in ``detect_sources`` where in some cases sources
    with a size less than ``npixels`` could be returned. [#663]

  - Fixed an issue in ``DAOStarFinder`` where in some cases a few too
    many sources could be returned. [#671]

- ``photutils.isophote``

  - Fixed a bug where isophote fitting would fail when the initial
    center was not specified for an image with an elongated aspect
    ratio. [#673]

- ``photutils.segmentation``

  - Fixed ``deblend_sources`` when other sources are in the
    neighborhood. [#617]

  - Fixed ``source_properties`` to handle the case where the data
    contain one or more NaNs. [#658]

  - Fixed an issue with ``deblend_sources`` where sources were not
    deblended where the data contain one or more NaNs. [#658]

  - Fixed the ``SegmentationImage`` ``areas`` attribute to not include
    the zero (background) label. [#662]

Other Changes and Additions
^^^^^^^^^^^^^^^^^^^^^^^^^^^

- ``photutils.isophote``

  - Corrected the units for isophote ``sarea`` in the documentation. [#657]


0.4 (2017-10-30)
----------------

General
^^^^^^^

- Dropped python 3.3 support. [#542]

- Dropped numpy 1.8 support. Minimal required version is now numpy
  1.9. [#542]

- Dropped support for astropy 1.x versions.  Minimal required version
  is now astropy 2.0. [#575]

- Dropped scipy 0.15 support.  Minimal required version is now scipy
  0.16. [#576]

- Explicitly require six as dependency. [#601]

New Features
^^^^^^^^^^^^

- ``photutils.aperture``

  - Added ``BoundingBox`` class, used when defining apertures. [#481]

  - Apertures now have ``__repr__`` and ``__str__`` defined. [#493]

  - Improved plotting of annulus apertures using Bezier curves. [#494]

  - Rectangular apertures now use the true minimal bounding box. [#507]

  - Elliptical apertures now use the true minimal bounding box. [#508]

  - Added a ``to_sky`` method for pixel apertures. [#512]

- ``photutils.background``

  - Mesh rejection now also applies to pixels that are masked during
    sigma clipping. [#544]

- ``photutils.datasets``

  - Added new ``make_wcs`` and ``make_imagehdu`` functions. [#527]

  - Added new ``show_progress`` keyword to the ``load_*`` functions.
    [#590]

- ``photutils.isophote``

  - Added a new ``photutils.isophote`` subpackage to provide tools to
    fit elliptical isophotes to a galaxy image. [#532, #603]

- ``photutils.segmentation``

  - Added a ``cmap`` method to ``SegmentationImage`` to generate a
    random matplotlib colormap. [#513]

  - Added ``sky_centroid`` and ``sky_centroid_icrs`` source
    properties. [#592]

  - Added new source properties representing the sky coordinates of
    the bounding box corner vertices (``sky_bbox_ll``, ``sky_bbox_ul``
    ``sky_bbox_lr``, and ``sky_bbox_ur``). [#592]

  - Added new ``SourceCatalog`` class to hold the list of
    ``SourceProperties``. [#608]

  - The ``properties_table`` function is now deprecated.  Use the
    ``SourceCatalog.to_table()`` method instead. [#608]

- ``phtotutils.psf``

  - Uncertainties on fitted parameters are added to the final table. [#516]

  - Fitted results of any free parameter are added to the final table. [#471]


API changes
^^^^^^^^^^^

- ``photutils.aperture``

  - The ``ApertureMask`` ``apply()`` method has been renamed to
    ``multiply()``. [#481].

  - The ``ApertureMask`` input parameter was renamed from ``mask`` to
    ``data``. [#548]

  - Removed the ``pixelwise_errors`` keyword from
    ``aperture_photometry``. [#489]

- ``photutils.background``

  - The ``Background2D`` keywords ``exclude_mesh_method`` and
    ``exclude_mesh_percentile`` were removed in favor of a single
    keyword called ``exclude_percentile``. [#544]

  - Renamed ``BiweightMidvarianceBackgroundRMS`` to
    ``BiweightScaleBackgroundRMS``. [#547]

  - Removed the ``SigmaClip`` class.  ``astropy.stats.SigmaClip`` is
    a direct replacement. [#569]

- ``photutils.datasets``

  - The ``make_poission_noise`` function was renamed to
    ``apply_poisson_noise``.  [#527]

  - The ``make_random_gaussians`` function was renamed to
    ``make_random_gaussians_table``.  The parameter ranges
    must now be input as a dictionary.  [#527]

  - The ``make_gaussian_sources`` function was renamed to
    ``make_gaussian_sources_image``. [#527]

  - The ``make_random_models`` function was renamed to
    ``make_random_models_table``. [#527]

  - The ``make_model_sources`` function was renamed to
    ``make_model_sources_image``. [#527]

  - The ``unit``, ``hdu``, ``wcs``, and ``wcsheader`` keywords in
    ``photutils.datasets`` functions were removed. [#527]

  - ``'photutils-datasets'`` was added as an optional ``location`` in
    the ``get_path`` function. This option is used as a fallback in
    case the ``'remote'`` location (astropy data server) fails.
    [#589]

- ``photutils.detection``

  - The ``daofind`` and ``irafstarfinder`` functions were removed.
    [#588]

- ``photutils.psf``

  - ``IterativelySubtractedPSFPhotometry`` issues a "no sources
    detected" warning only on the first iteration, if applicable.
    [#566]

- ``photutils.segmentation``

  - The ``'icrs_centroid'``, ``'ra_icrs_centroid'``, and
    ``'dec_icrs_centroid'`` source properties are deprecated and are no
    longer default columns returned by ``properties_table``. [#592]

  - The ``properties_table`` function now returns a ``QTable``. [#592]

- ``photutils.utils``

  - The ``background_color`` keyword was removed from the
    ``random_cmap`` function. [#528]

  - Deprecated unused ``interpolate_masked_data()``. [#526, #611]

Bug Fixes
^^^^^^^^^

- ``photutils.segmentation``

  - Fixed ``deblend_sources`` so that it correctly deblends multiple
    sources. [#572]

  - Fixed a bug in calculation of the ``sky_centroid_icrs`` (and
    deprecated ``icrs_centroid``) property where the incorrect pixel
    origin was being passed. [#592]

- ``photutils.utils``

  - Added a check that ``data`` and ``bkg_error`` have the same units
    in ``calc_total_error``. [#537]


0.3.1 (unreleased)
------------------

General
^^^^^^^

- Dropped numpy 1.7 support. Minimal required version is now numpy
  1.8. [#327]

- ``photutils.datasets``

  - The ``load_*`` functions that use remote data now retrieve the
    data from ``data.astropy.org`` (the astropy data repository).
    [#472]

Bug Fixes
^^^^^^^^^

- ``photutils.background``

  - Fixed issue with ``Background2D`` with ``edge_method='pad'`` that
    occurred when unequal padding needed to be applied to each axis.
    [#498]

  - Fixed issue with ``Background2D`` that occurred when zero padding
    needed to apply along only one axis. [#500]

- ``photutils.geometry``

  - Fixed a bug in ``circular_overlap_grid`` affecting 32-bit machines
    that could cause errors circular aperture photometry. [#475]

- ``photutils.psf``

  - Fixed a bug in how ``FittableImageModel`` represents its center.
    [#460]

  -  Fix bug which modified user's input table when doing forced
     photometry. [#485]


0.3 (2016-11-06)
----------------

General
^^^^^^^

New Features
^^^^^^^^^^^^

- ``photutils.aperture``

  - Added new ``origin`` keyword to aperture ``plot`` methods. [#395]

  - Added new ``id`` column to ``aperture_photometry`` output table. [#446]

  - Added ``__len__`` method for aperture classes. [#446]

  - Added new ``to_mask`` method to ``PixelAperture`` classes. [#453]

  - Added new ``ApertureMask`` class to generate masks from apertures.
    [#453]

  - Added new ``mask_area()`` method to ``PixelAperture`` classes.
    [#453]

  - The ``aperture_photometry()`` function now accepts a list of
    aperture objects. [#454]

- ``photutils.background``

  - Added new ``MeanBackground``, ``MedianBackground``,
    ``MMMBackground``, ``SExtractorBackground``,
    ``BiweightLocationBackground``, ``StdBackgroundRMS``,
    ``MADStdBackgroundRMS``, and ``BiweightMidvarianceBackgroundRMS``
    classes. [#370]

  - Added ``axis`` keyword to new background classes. [#392]

  - Added new ``removed_masked``, ``meshpix_threshold``, and
    ``edge_method`` keywords for the 2D background classes. [#355]

  - Added new ``std_blocksum`` function. [#355]

  - Added new ``SigmaClip`` class. [#423]

  - Added new ``BkgZoomInterpolator`` and ``BkgIDWInterpolator``
    classes. [#437]

- ``photutils.datasets``

  - Added ``load_irac_psf`` function. [#403]

- ``photutils.detection``

  - Added new ``make_source_mask`` convenience function. [#355]

  - Added ``filter_data`` function. [#398]

  - Added ``DAOStarFinder`` and ``IRAFStarFinder`` as oop interfaces for
    ``daofind`` and ``irafstarfinder``, respectively, which are now
    deprecated. [#379]

- ``photutils.psf``

  - Added ``BasicPSFPhotometry``, ``IterativelySubtractedPSFPhotometry``, and
    ``DAOPhotPSFPhotometry`` classes to perform PSF photometry in
    crowded fields. [#427]

  - Added ``DAOGroup`` and ``DBSCANGroup`` classes for grouping overlapping
    sources. [#369]

- ``photutils.psf_match``

  - Added ``create_matching_kernel`` and ``resize_psf`` functions.  Also
    added ``CosineBellWindow``, ``HanningWindow``,
    ``SplitCosineBellWindow``, ``TopHatWindow``, and ``TukeyWindow``
    classes. [#403]

- ``photutils.segmentation``

  - Created new ``photutils.segmentation`` subpackage. [#442]

  - Added ``copy`` and ``area`` methods and an ``areas`` property to
    ``SegmentationImage``. [#331]

API changes
^^^^^^^^^^^

- ``photutils.aperture``

  - Removed the ``effective_gain`` keyword from
    ``aperture_photometry``.  Users must now input the total error,
    which can be calculated using the ``calc_total_error`` function.
    [#368]

  - ``aperture_photometry`` now outputs a ``QTable``. [#446]

  - Renamed ``source_id`` keyword to ``indices`` in the aperture
    ``plot()`` method. [#453]

  - Added ``mask`` and ``unit`` keywords to aperture
    ``do_photometry()`` methods.  [#453]

- ``photutils.background``

  - For the background classes, the ``filter_shape`` keyword was
    renamed to ``filter_size``.  The ``background_low_res`` and
    ``background_rms_low_res`` class attributes were renamed to
    ``background_mesh`` and ``background_rms_mesh``, respectively.
    [#355, #437]

  - The ``Background2D`` ``method`` and ``backfunc`` keywords have
    been removed.  In its place one can input callable objects via the
    ``sigma_clip``, ``bkg_estimator``, and ``bkgrms_estimator``
    keywords. [#437]

  - The interpolator to be used by the ``Background2D`` class can be
    input as a callable object via the new ``interpolator`` keyword.
    [#437]

- ``photutils.centroids``

  - Created ``photutils.centroids`` subpackage, which contains the
    ``centroid_com``, ``centroid_1dg``, and ``centroid_2dg``
    functions.  These functions now return a two-element numpy
    ndarray.  [#428]

- ``photutils.detection``

  - Changed finding algorithm implementations (``daofind`` and
    ``starfind``) from functional to object-oriented style. Deprecated
    old style. [#379]

- ``photutils.morphology``

  - Created ``photutils.morphology`` subpackage. [#428]

  - Removed ``marginalize_data2d`` function. [#428]

  - Moved ``cutout_footprint`` from ``photutils.morphology`` to
    ``photutils.utils``. [#428]

  - Added a function to calculate the Gini coefficient (``gini``).
    [#343]

- ``photutils.psf``

  - Removed the ``effective_gain`` keyword from ``psf_photometry``.
    Users must now input the total error, which can be calculated
    using the ``calc_total_error`` function. [#368]

- ``photutils.segmentation``

  - Removed the ``effective_gain`` keyword from ``SourceProperties``
    and ``source_properties``.  Users must now input the total error,
    which can be calculated using the ``calc_total_error`` function.
    [#368]

- ``photutils.utils``

  - Renamed ``calculate_total_error`` to ``calc_total_error``. [#368]

Bug Fixes
^^^^^^^^^

- ``photutils.aperture``

  - Fixed a bug in ``aperture_photometry`` so that single-row output
    tables do not return a multidimensional column. [#446]

- ``photutils.centroids``

  - Fixed a bug in ``centroid_1dg`` and ``centroid_2dg`` that occured
    when the input data contained invalid (NaN or inf) values.  [#428]

- ``photutils.segmentation``

  - Fixed a bug in ``SourceProperties`` where ``error`` and
    ``background`` units were sometimes dropped. [#441]


0.2.2 (2016-07-06)
------------------

General
^^^^^^^

- Dropped numpy 1.6 support. Minimal required version is now numpy
  1.7. [#327]

- Fixed configparser for Python 3.5. [#366, #384]

Bug Fixes
^^^^^^^^^

- ``photutils.detection``

  - Fixed an issue to update segmentation image slices after
    deblending. [#340]

  - Fixed source deblending to pass the pixel connectivity to the
    watershed algorithm. [#347]

  - SegmentationImage properties are now cached instead of recalculated,
    which significantly improves performance. [#361]

- ``photutils.utils``

  - Fixed a bug in ``pixel_to_icrs_coords`` where the incorrect pixel
    origin was being passed. [#348]


0.2.1 (2016-01-15)
------------------

Bug Fixes
^^^^^^^^^

- ``photutils.background``

  - Added more robust version checking of Astropy. [#318]

- ``photutils.detection``

  - Added more robust version checking of Astropy. [#318]

- ``photutils.segmentation``

  - Fixed issue where ``SegmentationImage`` slices were not being updated.
    [#317]

  - Added more robust version checking of scikit-image. [#318]


0.2 (2015-12-31)
----------------

General
^^^^^^^

- Photutils has the following requirements:

  - Python 2.7 or 3.3 or later

  - Numpy 1.6 or later

  - Astropy v1.0 or later

New Features
^^^^^^^^^^^^

- ``photutils.detection``

  - ``find_peaks`` now returns an Astropy Table containing the (x, y)
    positions and peak values. [#240]

  - ``find_peaks`` has new ``mask``, ``error``, ``wcs`` and ``subpixel``
    precision options. [#244]

  - ``detect_sources`` will now issue a warning if the filter kernel
    is not normalized to 1. [#298]

  - Added new ``deblend_sources`` function, an experimental source
    deblender. [#314]

- ``photutils.morphology``

  - Added new ``GaussianConst2D`` (2D Gaussian plus a constant) model.
    [#244]

  - Added new ``marginalize_data2d`` function. [#244]

  - Added new ``cutout_footprint`` function. [#244]

- ``photutils.segmentation``

  - Added new ``SegmentationImage`` class. [#306]

  - Added new ``check_label``, ``keep_labels``, and ``outline_segments``
    methods for modifying ``SegmentationImage``. [#306]

- ``photutils.utils``

  - Added new ``random_cmap`` function to generate a colormap comprised
    of random colors. [#299]

  - Added new ``ShepardIDWInterpolator`` class to perform Inverse
    Distance Weighted (IDW) interpolation. [#307]

  - The ``interpolate_masked_data`` function can now interpolate
    higher-dimensional data. [#310]

API changes
^^^^^^^^^^^

- ``photutils.segmentation``

  - The ``relabel_sequential``, ``relabel_segments``,
    ``remove_segments``, ``remove_border_segments``, and
    ``remove_masked_segments`` functions are now ``SegmentationImage``
    methods (with slightly different names). [#306]

  - The ``SegmentProperties`` class has been renamed to
    ``SourceProperties``.  Likewise the ``segment_properties`` function
    has been renamed to ``source_properties``. [#306]

  - The ``segment_sum`` and ``segment_sum_err`` attributes have been
    renamed to ``source_sum`` and ``source_sum_err``, respectively. [#306]

  - The ``background_atcentroid`` attribute has been renamed to
    ``background_at_centroid``. [#306]

Bug Fixes
^^^^^^^^^

- ``photutils.aperture_photometry``

  - Fixed an issue where ``np.nan`` or ``np.inf`` were not properly
    masked. [#267]

- ``photutils.geometry``

  - ``overlap_area_triangle_unit_circle`` handles correctly a corner case
    in some i386 systems where the area of the aperture was not computed
    correctly. [#242]

  - ``rectangular_overlap_grid`` and ``elliptical_overlap_grid`` fixes to
    normalization of subsampled pixels. [#265]

  - ``overlap_area_triangle_unit_circle`` handles correctly the case where
    a line segment intersects at a triangle vertex. [#277]

Other Changes and Additions
^^^^^^^^^^^^^^^^^^^^^^^^^^^

- Updated astropy-helpers to v1.1. [#302]


0.1 (2014-12-22)
----------------

Photutils 0.1 was released on December 22, 2014.  It requires Astropy
version 0.4 or later.<|MERGE_RESOLUTION|>--- conflicted
+++ resolved
@@ -21,20 +21,18 @@
   - The ``find_peaks`` function will no longer issue a RuntimeWarning
     if the input data contains NaNs. [#712]
 
-<<<<<<< HEAD
 - ``photutils.funcs``
 
   - Added ``SingleObjectModelBase`` abstract class, and ``SingleObjectModel`` 
     class, which maintain backwards compatibility with previous versions in
     ``photutils.psf.BasicPSFPhotometry`` and subclasses.
-=======
+
 - ``photutils.epsf``
 
   - The ``Star``, ``Stars``, and ``LinkedStars`` classes are now
     deprecated and have been renamed ``EPSFStar``, ``EPSFStars``, and
     ``LinkedEPSFStars``, respectively. [#727]
 
->>>>>>> 639bd20a
 
 Bug Fixes
 ^^^^^^^^^
